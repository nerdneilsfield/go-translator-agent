--- conflicted
+++ resolved
@@ -87,17 +87,39 @@
 // TranslateFile 翻译Markdown文件
 func (p *MarkdownProcessor) TranslateFile(inputPath, outputPath string) error {
 
-<<<<<<< HEAD
-	replacementsPath := strings.TrimSuffix(outputPath, ".md") + ".replacements.json"
-	protectedTextFile := strings.TrimSuffix(outputPath, ".md") + ".protected.md"
-=======
 	if err := FormatFile(inputPath); err != nil {
 		p.logger.Warn("格式化输入文件失败", zap.Error(err))
 	}
->>>>>>> c1341854
-
-	var protectedText string
-	var err error
+
+	// 1. 读取文件内容
+	contentBytes, err := os.ReadFile(inputPath)
+	if err != nil {
+		p.logger.Error("无法读取文件", zap.Error(err), zap.String("文件路径", inputPath))
+		return fmt.Errorf("无法读取文件 %s: %v", inputPath, err)
+	}
+	originalText := string(contentBytes)
+
+	// 2. 先进行占位符保护（先多行再单行）
+	protectedText, replacements := p.protectMarkdown(originalText)
+
+	p.currentReplacements = replacements
+
+	// 3.1 合并连续的占位符段落
+	protectedText = p.combineConsecutivePlaceholderParagraphs(protectedText)
+
+	// 3. 保存 replacements
+	replacementsJson, err := json.MarshalIndent(ReplacementInfoList{Replacements: p.currentReplacements}, "", "    ")
+	if err != nil {
+		p.logger.Error("无法序列化替换信息", zap.Error(err))
+		return fmt.Errorf("无法序列化替换信息: %v", err)
+	}
+	replacementsPath := strings.TrimSuffix(outputPath, ".md") + ".replacements.json"
+	err = os.WriteFile(replacementsPath, replacementsJson, os.ModePerm)
+	if err != nil {
+		p.logger.Error("无法写出替换信息", zap.Error(err), zap.String("文件路径", replacementsPath))
+		return fmt.Errorf("无法写出替换信息 %s: %v", replacementsPath, err)
+	}
+	protectedTextFile := strings.TrimSuffix(outputPath, ".md") + ".protected.md"
 
 	if !IsFileExists(replacementsPath) || !IsFileExists(protectedTextFile) {
 
@@ -131,8 +153,8 @@
 		}
 		err = os.WriteFile(replacementsPath, replacementsJson, os.ModePerm)
 		if err != nil {
-			p.logger.Error("无法写出替换信息", zap.Error(err), zap.String("文件路径", strings.TrimSuffix(outputPath, ".md")+".replacements.json"))
-			return fmt.Errorf("无法写出替换信息 %s: %v", strings.TrimSuffix(outputPath, ".md")+".replacements.json", err)
+			p.logger.Error("无法写出替换信息", zap.Error(err), zap.String("文件路径", replacementsPath))
+			return fmt.Errorf("无法写出替换信息 %s: %v", replacementsPath, err)
 		}
 
 		err = os.WriteFile(protectedTextFile, []byte(protectedText), os.ModePerm)
@@ -165,13 +187,7 @@
 		p.currentReplacements = replacements.Replacements
 	}
 
-<<<<<<< HEAD
 	p.Translator.InitTranslator()
-=======
-	if err := FormatFile(protectedTextFile); err != nil {
-		p.logger.Warn("格式化保护后的文本失败", zap.Error(err))
-	}
->>>>>>> c1341854
 
 	// 4. 使用 splitTextToChunks 分段
 	chunks := p.splitTextToChunks(protectedText, p.config.MinSplitSize, p.config.MaxSplitSize)
